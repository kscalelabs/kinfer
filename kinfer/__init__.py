--- conflicted
+++ resolved
@@ -1,7 +1,3 @@
-<<<<<<< HEAD
 __version__ = "0.0.4"
-=======
-__version__ = "0.0.3"
 
-from . import export, inference
->>>>>>> 9d26cd1c
+from . import export, inference